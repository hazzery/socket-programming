--- conflicted
+++ resolved
@@ -2,12 +2,6 @@
 
 Run with ``python3 -m server <port number>``
 """
-<<<<<<< HEAD
-Server side program
-Run with `python3 -m server <port number>`
-"""
-=======
->>>>>>> dcc5f9cf
 
 import logging
 import sys
