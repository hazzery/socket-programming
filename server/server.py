<<<<<<< HEAD
"""
The server module contains the Server class
"""
=======
"""Home to the ``Server`` class."""
>>>>>>> dcc5f9cf

from collections import OrderedDict
import logging
import socket

from src.applications.command_line_application import CommandLineApplication
from src.packets.message_response import MessageResponse
from src.packets.message_request import MessageRequest
from src.message_type import MessageType
from src.port_number import PortNumber

logger = logging.getLogger(__name__)


class Server(CommandLineApplication):
    """A server side program that receives messages from clients and stores them.

    The server can be run with ``python3 server.py <port number>``.
    """

    def __init__(self, arguments: list[str]):
        """Initialise the server with a specified port number.

        :param arguments: The program arguments from the command line.
        """
        super().__init__(OrderedDict(port_number=PortNumber))

        # pylint thinks that self.parse_arguments is only
        # capable of returning an empty list
        # pylint: disable=unbalanced-tuple-unpacking
        (self.port_number,) = self.parse_arguments(arguments)

        self.hostname = "localhost"
        self.messages: dict[str, list[tuple[str, bytes]]] = {}

    def run(self) -> None:
        """Initiate the welcoming socket and start main event loop.

        :raise SystemExit: If the socket fails to connect
        """
        try:
            # Create a TCP/IP socket
            with socket.socket() as welcoming_socket:
                welcoming_socket.bind((self.hostname, self.port_number))
                # A maximum, of five unprocessed connections are allowed
                welcoming_socket.listen(5)
                logger.info(
                    "Server started on %s port %s", self.hostname, self.port_number
                )
                print(f"starting up on {self.hostname} port {self.port_number}")

                while True:
                    self.run_server(welcoming_socket)

        except OSError as error:
            logger.error(error)
            print("Error binding socket on provided port")
            raise SystemExit from error

    def process_read_request(
        self, connection_socket: socket.socket, sender_name: str
    ) -> None:
        """Respond to read requests.

        :param sender_name: The name of the user who sent the read request.
        :param connection_socket: The connection socket to send the response on.
        :return: The response to the read request.
        """
        response = MessageResponse(self.messages.get(sender_name, []))
        record = response.to_bytes()
        connection_socket.send(record)
        del self.messages.get(sender_name, [])[: response.num_messages]
        logger.info(
            "%s message(s) delivered to %s",
            response.num_messages,
            sender_name,
        )
        print(f"{response.num_messages} message(s) delivered to {sender_name}")

    def process_create_request(
        self, sender_name: str, receiver_name: str, message: bytes
    ) -> None:
        """Process create requests.

        :param sender_name: The name of the user who sent the `create` request.
        :param receiver_name: The name of the user who will receive the message.
        :param message: The message to be sent.
        """
        if receiver_name not in self.messages:
            self.messages[receiver_name] = []

        self.messages[receiver_name].append((sender_name, message))
        logger.info(
            'Storing %s\'s message to %s: "%s"',
            sender_name,
            receiver_name,
            message.decode(),
        )
        print(
            f"{sender_name} sends the message "
            f'"{message.decode()}" to {receiver_name}'
        )

    def run_server(self, welcoming_socket: socket.socket) -> None:
        """Run the server side of the program.

        :param welcoming_socket: The welcoming socket to accept connections on
        """
        connection_socket, client_address = welcoming_socket.accept()
        connection_socket.settimeout(1)

        logger.info("New client connection from %s", client_address)
        print("New client connection from", client_address)

        try:
            with connection_socket:
                record = connection_socket.recv(4096)
                request_fields = MessageRequest.decode_packet(record)
                message_type, sender_name, receiver_name, message = request_fields

                if message_type == MessageType.READ:
                    self.process_read_request(connection_socket, sender_name)

                elif message_type == MessageType.CREATE:
                    self.process_create_request(sender_name, receiver_name, message)

        except socket.timeout as error:
            logger.error(error)
            print("Timed out while waiting for message request")
        except ValueError as error:
            logger.error(error)
            print("Message request discarded")<|MERGE_RESOLUTION|>--- conflicted
+++ resolved
@@ -1,10 +1,4 @@
-<<<<<<< HEAD
-"""
-The server module contains the Server class
-"""
-=======
 """Home to the ``Server`` class."""
->>>>>>> dcc5f9cf
 
 from collections import OrderedDict
 import logging
@@ -87,7 +81,7 @@
     def process_create_request(
         self, sender_name: str, receiver_name: str, message: bytes
     ) -> None:
-        """Process create requests.
+        """Process `create` requests.
 
         :param sender_name: The name of the user who sent the `create` request.
         :param receiver_name: The name of the user who will receive the message.
