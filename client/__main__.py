"""Client side program.

Run with ``python3 -m client <host name> <port number> <username> <message_type>``
"""
<<<<<<< HEAD
Client side program
Run with `python3 -m client <host name> <port number> <username> <message_type>`
"""
=======
>>>>>>> dcc5f9cf

import sys

from logging_config import configure_logging
from .client import Client


def main() -> None:
    """Run the client side of the program."""
    configure_logging("client")

    try:
        client = Client(sys.argv[1:])
        client.run()
    except SystemExit:
        sys.exit(1)


if __name__ == "__main__":
    main()<|MERGE_RESOLUTION|>--- conflicted
+++ resolved
@@ -2,12 +2,6 @@
 
 Run with ``python3 -m client <host name> <port number> <username> <message_type>``
 """
-<<<<<<< HEAD
-Client side program
-Run with `python3 -m client <host name> <port number> <username> <message_type>`
-"""
-=======
->>>>>>> dcc5f9cf
 
 import sys
 
