--- conflicted
+++ resolved
@@ -1,10 +1,4 @@
-<<<<<<< HEAD
-"""
-The client module contains the Client class
-"""
-=======
 """The client module contains the Client class."""
->>>>>>> dcc5f9cf
 
 from collections import OrderedDict
 from typing import Optional
@@ -24,6 +18,8 @@
 class Client(CommandLineApplication):
     """Send and receives messages to and from the server."""
 
+    MAX_USERNAME_LENGTH = 255
+
     def __init__(self, arguments: list[str]):
         """Initialise the client with specified arguments.
 
@@ -39,6 +35,9 @@
             )
         )
 
+        # pylint thinks that self.parse_arguments is only capable
+        # of returning an empty list
+        # pylint: disable=unbalanced-tuple-unpacking
         (
             self.host_name,
             self.port_number,
@@ -88,7 +87,7 @@
             logger.error("Username is empty")
             raise ValueError("Username must not be empty")
 
-        if len(user_name.encode()) > 255:
+        if len(user_name.encode()) > Client.MAX_USERNAME_LENGTH:
             logger.error("Username consumes more than 255 bytes")
             raise ValueError("Username must consume at most 255 bytes")
 
